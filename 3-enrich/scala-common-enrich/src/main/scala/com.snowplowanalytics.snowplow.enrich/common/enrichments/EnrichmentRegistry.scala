--- conflicted
+++ resolved
@@ -43,26 +43,15 @@
   IpLookupsEnrichment,
   RefererParserEnrichment,
   CampaignAttributionEnrichment,
-<<<<<<< HEAD
   UserAgentUtilsEnrichment,
-  UaParserEnrichment
+  UaParserEnrichment,
+  CurrencyConversionEnrichment,
+  UserAgentUtilsEnrichmentConfig,
+  UaParserEnrichmentConfig,
+  CurrencyConversionEnrichmentConfig
 }
 
-// UserAgentUtilsEnrichmentConfig
-import registry.UserAgentUtilsEnrichmentConfig
-
-// UaParserEnrichmentConfig
-import registry.UaParserEnrichmentConfig
-=======
-  CurrencyConversionEnrichment
-}
-
-// CurrencyConversionEnrichmentConfig
-import registry.CurrencyConversionEnrichmentConfig
->>>>>>> 98c7f486
-
 import utils.ScalazJson4sUtils
-
 
 /**
  * Companion which holds a constructor
@@ -143,15 +132,12 @@
             RefererParserEnrichment.parse(enrichmentConfig, schemaKey).map((nm, _).some)            
           } else if (nm == "campaign_attribution") {
             CampaignAttributionEnrichment.parse(enrichmentConfig, schemaKey).map((nm, _).some)            
-<<<<<<< HEAD
           } else if (nm == "user_agent_utils_config") {
             UserAgentUtilsEnrichmentConfig.parse(enrichmentConfig, schemaKey).map((nm, _).some)
           } else if (nm == "ua_parser_config") {
             UaParserEnrichmentConfig.parse(enrichmentConfig, schemaKey).map((nm, _).some)
-=======
           } else if (nm == "currency_conversion_config") {
             CurrencyConversionEnrichmentConfig.parse(enrichmentConfig, schemaKey).map((nm, _).some)
->>>>>>> 98c7f486
           }else {
             None.success // Enrichment is not recognized yet
           }
@@ -211,15 +197,15 @@
    */
   def getCampaignAttributionEnrichment: Option[CampaignAttributionEnrichment] = 
     getEnrichment[CampaignAttributionEnrichment]("campaign_attribution")
-  
+
   /**
    * Returns an Option boxing the CurrencyConversionEnrichment
    * config value if present, or None if not
    *
    * @return Option boxing the CurrencyConversionEnrichment instance
    */
-  def getCurrencyConversionEnrichment: Option[CurrencyConversionEnrichment] = 
-    getEnrichment[CurrencyConversionEnrichment]("currency_conversion")
+  def getCurrencyConversionEnrichment: Option[CurrencyConversionEnrichment] =
+    getEnrichment[CurrencyConversionEnrichment]("currency_conversion_config")
 
   /**
    * Returns an Option boxing the UserAgentUtilsEnrichment
